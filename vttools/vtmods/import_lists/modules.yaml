---
# there are two possible keys:
#  - 'import' are for python modules that have a
#     _vistrails_modules() function within them
#  - 'autowrap_func' are for python functions
#     that should be wrapped into vistrails
#  - 'autowrap_class' are for python classes
#     that should be wrapped into vistrails

# list of modules to import
import_modules:
    vttools.vtmods:
        - .io
        - .vis
        - .utils
        - .broker
<<<<<<< HEAD
        - .fitting
=======
        - .fit
>>>>>>> a8d9c3d2

# list of functions to autowrap
autowrap_func:
- func_name: grid3d
  module_path: nsls2.core
  namespace: core
- func_name: process_to_q
  module_path: nsls2.recip
  namespace: recip
  add_input_dict: true
- func_name: hkl_to_q
  module_path: nsls2.recip
  namespace: recip
- func_name: twotheta_to_q
  module_path: nsls2.core
  namespace: recip
- func_name: q_to_twotheta
  module_path: nsls2.core
  namespace: recip
- func_name: bin_1D
  module_path: nsls2.core
  namespace: core
#- func_name: bin_image_to_1D
#  module_path: nsls2.core
#  namespace: core
#- func_name : bin_edges_to_centers
#  module_path: nsls2.core
#  namespace: core
- func_name : pixel_to_radius
  module_path: nsls2.core
  namespace: core
- func_name : pixel_to_phi
  module_path: nsls2.core
  namespace: core
- func_name: read_binary
  module_path: nsls2.io.binary
  namespace: io
- func_name: convolve
  module_path: numpy
  namespace: numpy
- func_name: gaussian_model
  module_path: nsls2.fitting.model.physics_model
  namespace: fitting
- func_name: lorentzian_model
  module_path: nsls2.fitting.model.physics_model
  namespace: fitting
- func_name: lorentzian2_model
<<<<<<< HEAD
=======
  module_path: nsls2.fitting.model.physics_model
  namespace: fitting
- func_name: quadratic_model
  module_path: nsls2.fitting.model.physics_model
  namespace: fitting
- func_name: fit_engine
  module_path: nsls2.fitting.model.physics_model
  namespace: fitting
- func_name: fit_engine_list
>>>>>>> a8d9c3d2
  module_path: nsls2.fitting.model.physics_model
  namespace: fitting
- func_name: refine_center
  module_path: nsls2.calibration
  namespace: calibration
- func_name: estimate_d_blind
  module_path: nsls2.calibration
  namespace: calibration
#- func_name: find_ring_center_acorr_iD
#  module_path: nsls2.image
#  namespace: image


#- {func_name: emission_line_search, module_path: nsls2.constants,  namespace: core, add_input_dict: true}
#- {func_name: snip_method, module_path: nsls2.fitting.model.background,namespace: core, add_input_dict: true}
#- {func_name: gauss_peak, module_path: nsls2.fitting.model.physics_peak, namespace:core, add_input_dict: true}
#- {func_name: gauss_step, module_path: nsls2.fitting.model.physics_peak}
#- {func_name: gauss_tail, module_path: nsls2.fitting.model.physics_peak}
#- {func_name: elastic_peak, module_path: nsls2.fitting.model.physics_peak}
#- {func_name: compton_peak, module_path: nsls2.fitting.model.physics_peak}
#- {func_name: fit_quad_to_peak, module_path: nsls2.spectroscopy}
#- {func_name: align_and_scale, module_path: nsls2.spectroscopy}
#- {func_name: find_largest_peak, module_path: nsls2.spectroscopy}
#- {func_name: integrate_ROI_spectrum, module_path: nsls2.spectroscopy}
#- {func_name: integrate_ROI, module_path: nsls2.spectroscopy}<|MERGE_RESOLUTION|>--- conflicted
+++ resolved
@@ -14,11 +14,7 @@
         - .vis
         - .utils
         - .broker
-<<<<<<< HEAD
         - .fitting
-=======
-        - .fit
->>>>>>> a8d9c3d2
 
 # list of functions to autowrap
 autowrap_func:
@@ -66,8 +62,6 @@
   module_path: nsls2.fitting.model.physics_model
   namespace: fitting
 - func_name: lorentzian2_model
-<<<<<<< HEAD
-=======
   module_path: nsls2.fitting.model.physics_model
   namespace: fitting
 - func_name: quadratic_model
@@ -77,7 +71,6 @@
   module_path: nsls2.fitting.model.physics_model
   namespace: fitting
 - func_name: fit_engine_list
->>>>>>> a8d9c3d2
   module_path: nsls2.fitting.model.physics_model
   namespace: fitting
 - func_name: refine_center
