--- conflicted
+++ resolved
@@ -30,11 +30,9 @@
 - func_name: read_binary
   module_path: nsls2.io.binary
   namespace: io
-<<<<<<< HEAD
 - func_name: convolve
   module_path: numpy
   namespace: numpy
-=======
 - func_name: gauss_fit
   module_path: nsls2.fitting.model.physics_model
   namespace: fitting
@@ -50,7 +48,6 @@
 - func_name: estimate_d_blind
   module_path: nsls2.calibration
   namespace: calibration
->>>>>>> 3de03d55
 
 #- {func_name: emission_line_search, module_path: nsls2.constants,  namespace: core, add_input_dict: true}
 #- {func_name: snip_method, module_path: nsls2.fitting.model.background,namespace: core, add_input_dict: true}
